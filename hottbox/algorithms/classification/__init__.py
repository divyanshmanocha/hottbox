"""
This module contains various models for classification
"""

<<<<<<< HEAD
from .ensemble_learning import TelVI, TelVAC
from .stm import LSSTM
=======
from .stm import LSSTM


__all__ = [
    "LSSTM"
]
>>>>>>> 8a19eecc
<|MERGE_RESOLUTION|>--- conflicted
+++ resolved
@@ -2,14 +2,10 @@
 This module contains various models for classification
 """
 
-<<<<<<< HEAD
 from .ensemble_learning import TelVI, TelVAC
-from .stm import LSSTM
-=======
 from .stm import LSSTM
 
 
 __all__ = [
     "LSSTM"
-]
->>>>>>> 8a19eecc
+]